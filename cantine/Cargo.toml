--- conflicted
+++ resolved
@@ -8,10 +8,7 @@
 # See more keys and their definitions at https://doc.rust-lang.org/cargo/reference/manifest.html
 
 [dependencies]
-<<<<<<< HEAD
-=======
 cantine_derive = { path = "../cantine_derive" }
->>>>>>> fc4ccd16
 tique = { path = "../tique", features = ["unstable"] }
 actix-rt = "1.0"
 actix-service = "1.0"
